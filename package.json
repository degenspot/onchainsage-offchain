--- conflicted
+++ resolved
@@ -39,11 +39,7 @@
     "@nestjs/typeorm": "^11.0.0",
     "@nestjs/websockets": "^11.1.2",
     "bcrypt": "^5.1.1",
-<<<<<<< HEAD
     "bottleneck": "^2.19.5",
-    "bullmq": "^5.53.1",
-=======
->>>>>>> 7442407c
     "cache-manager": "^6.4.3",
     "class-transformer": "^0.5.1",
     "class-validator": "^0.14.2",
@@ -60,17 +56,6 @@
     "reflect-metadata": "^0.2.2",
     "rxjs": "^7.8.1",
     "socket.io": "^4.8.1",
-<<<<<<< HEAD
-    "starknet": "^6.24.1",
-=======
-    "twilio": "^5.7.0",
->>>>>>> 7442407c
-    "typeorm": "^0.3.24",
-    "uuid": "^9.0.0",
-    "web-push": "^3.6.7",
-    "starknet": "^6.24.1",
-    "swagger-ui-express": "^5.0.1",
-    "twitter-api-v2": "^1.15.2",
     "typeorm": "^0.3.24",
     "uuid": "^9.0.0",
     "wink-eng-lite-web-model": "^1.8.1",
